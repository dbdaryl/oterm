--- conflicted
+++ resolved
@@ -113,57 +113,44 @@
     async def get_chats(
         self,
     ) -> list[
-        tuple[int, str, str, list[int], str | None, Literal["", "json"], Options, int]
+        tuple[int, str, str, str | None, Literal["", "json"], Options, int]
     ]:
         async with aiosqlite.connect(self.db_path) as connection:
             chats = await chat_queries.get_chats(connection)  # type: ignore
             chats = [
-<<<<<<< HEAD
-                (id, name, model, system, format, keep_alive)
-                for id, name, model, system, format, keep_alive in chats
-=======
                 (
                     id,
                     name,
                     model,
-                    json.loads(context),
                     system,
                     format,
                     json.loads(parameters),
                     keep_alive,
                 )
-                for id, name, model, context, system, format, parameters, keep_alive in chats
->>>>>>> 2cf1aea5
+                for id, name, model, system, format, parameters, keep_alive in chats
             ]
             return chats
 
     async def get_chat(
         self, id
     ) -> (
-        tuple[int, str, str, list[int], str | None, Literal["", "json"], Options, int]
+        tuple[int, str, str, str | None, Literal["", "json"], Options, int]
         | None
     ):
         async with aiosqlite.connect(self.db_path) as connection:
             chat = await chat_queries.get_chat(connection, id=id)  # type: ignore
             if chat:
                 chat = chat[0]
-<<<<<<< HEAD
-                id, name, model, system, format, keep_alive = chat
-                
-                return id, name, model, system, format, keep_alive
-=======
-                id, name, model, context, system, format, parameters, keep_alive = chat
+                id, name, model, system, format, parameters, keep_alive = chat
                 return (
                     id,
                     name,
                     model,
-                    json.loads(context),
                     system,
                     format,
                     json.loads(parameters),
                     keep_alive,
                 )
->>>>>>> 2cf1aea5
 
     async def delete_chat(self, id: int) -> None:
         async with aiosqlite.connect(self.db_path) as connection:
