--- conflicted
+++ resolved
@@ -188,11 +188,7 @@
                 parameters=json.dumps(model["parameters"]),
                 keep_alive=model["keep_alive"],
             )
-<<<<<<< HEAD
             
-=======
-            _, _, _, context, _, _, _, _ = await self.app.store.get_chat(self.db_id)
->>>>>>> 2cf1aea5
             self.ollama = OllamaLLM(
                 model=model["name"],
                 system=model["system"],
